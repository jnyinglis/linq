﻿/*--------------------------------------------------------------------------
 * linq.js - LINQ for JavaScript
 * licensed under MIT License
 *------------------------------------------------------------------------*/

var Functions = {
    Identity: function (x) { return x; },
    True: function () { return true; },
    Blank: function () { }
};

var Types = {
    Boolean: typeof true,
    Number: typeof 0,
    String: typeof "",
    Object: typeof {},
    Undefined: typeof undefined,
    Function: typeof function () { }
};

var funcCache = { "": Functions.Identity };

var Utils = {
    createLambda: function (expression) {
        if (expression == null) return Functions.Identity;
        if (typeof expression === Types.String) {
            // get from cache
            let f = funcCache[expression];
            if (f != null) {
                return f;
            }

            if (expression.indexOf("=>") === -1) {
                const regexp = new RegExp("[$]+", "g");

                let maxLength = 0;
                let match;
                while ((match = regexp.exec(expression)) != null) {
                    if (match[0].length > maxLength) {
                        maxLength = match[0].length;
                    }
                }

                const argArray = [];
                for (let i = 1; i <= maxLength; i++) {
                    let dollar = "";
                    for (let j = 0; j < i; j++) {
                        dollar += "$";
                    }
                    argArray.push(dollar);
                }

                const args = argArray.join(",");

                f = new Function(args, "return " + expression);
                funcCache[expression] = f;
                return f;
            }
            else {
                const expr = expression.match(/^[(\s]*([^()]*?)[)\s]*=>(.*)/);
                f = new Function(expr[1], (expr[2].match(/\breturn\b/) ? expr[2] : "return " + expr[2]));
                funcCache[expression] = f;
                return f;
            }
        }
        return expression;
    },

    defineProperty: function (target, methodName, value) {
        Object.defineProperty(target, methodName, {
            enumerable: false,
            configurable: true,
            writable: true,
            value: value
        })
    },

    compare: function (a, b) {
        return (a === b) ? 0 : (a > b) ? 1 : -1;
    },

    dispose: function (obj) {
        if (obj != null) obj.dispose();
    },

    hasNativeIteratorSupport: function () {
        return typeof Symbol !== 'undefined' && typeof Symbol.iterator !== 'undefined';
    }
};

var State = { Before: 0, Running: 1, After: 2 };

var IEnumerator = function (initialize, tryGetNext, dispose) {
    var yielder = new Yielder();
    var state = State.Before;

    this.current = yielder.current;

    this.moveNext = function () {
        try {
            switch (state) {
                case State.Before:
                    state = State.Running;
                    initialize();
                // fall through

                case State.Running:
                    if (tryGetNext.apply(yielder)) {
                        return true;
                    }
                    else {
                        this.dispose();
                        return false;
                    }
                // fall through

                case State.After:
                    return false;
            }
        }
        catch (e) {
            this.dispose();
            throw e;
        }
    };

    this.dispose = function () {
        if (state != State.Running) return;

        try {
            dispose();
        }
        finally {
            state = State.After;
        }
    };
};

// tryGetNext yielder
var Yielder = function () {
    var current = null;
    this.current = function () { return current; };
    this.yieldReturn = function (value) {
        current = value;
        return true;
    };
    this.yieldBreak = function () {
        return false;
    };
};

// Enumerable constuctor
var Enumerable = function (getEnumerator) {
    this.getEnumerator = getEnumerator;
};

///////////////////
// Utility Methods

Enumerable.Utils = {};

Enumerable.Utils.createLambda = function (expression) {
    return Utils.createLambda(expression);
};

Enumerable.Utils.createEnumerable = function (getEnumerator) {
    return new Enumerable(getEnumerator);
};

Enumerable.Utils.createEnumerator = function (initialize, tryGetNext, dispose) {
    return new IEnumerator(initialize, tryGetNext, dispose);
};

Enumerable.Utils.extendTo = function (type) {
    var typeProto = type.prototype;
    var enumerableProto;

    if (type === Array) {
        enumerableProto = ArrayEnumerable.prototype;
        Utils.defineProperty(typeProto, "getSource", function () {
            return this;
        });
    }
    else {
        enumerableProto = Enumerable.prototype;
        Utils.defineProperty(typeProto, "getEnumerator", function () {
            return Enumerable.from(this).getEnumerator();
        });
    }

    for (let methodName in enumerableProto) {
        const func = enumerableProto[methodName];

        // already extended
        if (typeProto[methodName] == func) continue;

        // already defined(example Array#reverse/join/forEach...)
        if (typeProto[methodName] != null) {
            methodName = methodName + "ByLinq";
            if (typeProto[methodName] == func) continue; // recheck
        }

        if (func instanceof Function) {
            Utils.defineProperty(typeProto, methodName, func);
        }
    }
};

Enumerable.Utils.recallFrom = function (type) {
    var typeProto = type.prototype;
    var enumerableProto;

    if (type === Array) {
        enumerableProto = ArrayEnumerable.prototype;
        delete typeProto.getSource;
    }
    else {
        enumerableProto = Enumerable.prototype;
        delete typeProto.getEnumerator;
    }

    for (const methodName in enumerableProto) {
        const func = enumerableProto[methodName];

        if (typeProto[methodName + 'ByLinq']) {
            delete typeProto[methodName + 'ByLinq'];
        }
        else if (typeProto[methodName] == func && func instanceof Function) {
            delete typeProto[methodName];
        }
    }
};

//////////////
// Generators

Enumerable.choice = function () {
    var args = arguments;

    return new Enumerable(function () {
        return new IEnumerator(
            function () {
                args = (args[0] instanceof Array) ? args[0]
                    : (args[0].getEnumerator != null) ? args[0].toArray()
                        : args;
            },
            function () {
                return this.yieldReturn(args[Math.floor(Math.random() * args.length)]);
            },
            Functions.Blank);
    });
};

Enumerable.cycle = function () {
    var args = arguments;

    return new Enumerable(function () {
        var index = 0;
        return new IEnumerator(
            function () {
                args = (args[0] instanceof Array) ? args[0]
                    : (args[0].getEnumerator != null) ? args[0].toArray()
                        : args;
            },
            function () {
                if (index >= args.length) index = 0;
                return this.yieldReturn(args[index++]);
            },
            Functions.Blank);
    });
};

Enumerable.empty = function () {
    return new Enumerable(function () {
        return new IEnumerator(
            Functions.Blank,
            function () { return false; },
            Functions.Blank);
    });
};

Enumerable.from = function (obj) {
    if (obj == null) {
        return Enumerable.empty();
    }
    if (obj instanceof Enumerable) {
        return obj;
    }
    if (typeof obj == Types.Number || typeof obj == Types.Boolean) {
        return Enumerable.repeat(obj, 1);
    }
    if (typeof obj == Types.String) {
        return new Enumerable(function () {
            var index = 0;
            return new IEnumerator(
                Functions.Blank,
                function () {
                    return (index < obj.length) ? this.yieldReturn(obj.charAt(index++)) : false;
                },
                Functions.Blank);
        });
    }
    if (typeof obj == Types.Function && Object.keys(obj).length == 0) {
        return new Enumerable(function () {
            var orig;

            return new IEnumerator(
                function () {
                    orig = obj()[Symbol.iterator]();
                },
                function () {
                    var next = orig.next();
                    return (next.done ? false : (this.yieldReturn(next.value)));
                },
                Functions.Blank);
        });
    }

    if (typeof obj != Types.Function) {
        // array or array-like object
        if (typeof obj.length == Types.Number) {
            return new ArrayEnumerable(obj);
        }

        // iterable object
        if (typeof Symbol !== 'undefined' && typeof obj[Symbol.iterator] !== 'undefined') {
            let iterator;
            return new Enumerable(function () {
                return new IEnumerator(
                    function () { iterator = obj[Symbol.iterator]()},
                    function () {
                        var next = iterator.next();
                        return (next.done ? false : (this.yieldReturn(next.value)));
                    },
                    Functions.Blank);
            });
        }

        // object conforming to the iterator protocol
        if (typeof obj.next == Types.Function) {
            return new Enumerable(function () {
                return new IEnumerator(
                    Functions.Blank,
                    function () {
                        var next = obj.next();
                        return (next.done ? false : (this.yieldReturn(next.value)));
                    },
                    Functions.Blank);
            });
        }
    }

    // case function/object: create keyValuePair[]
    return new Enumerable(function () {
        var array = [];
        var index = 0;

        return new IEnumerator(
            function () {
                for (const key in obj) {
                    const value = obj[key];
                    if (!(value instanceof Function) && Object.prototype.hasOwnProperty.call(obj, key)) {
                        array.push({ key: key, value: value });
                    }
                }
            },
            function () {
                return (index < array.length)
                    ? this.yieldReturn(array[index++])
                    : false;
            },
            Functions.Blank);
    });
},

    Enumerable.make = function (element) {
        return Enumerable.repeat(element, 1);
    };

// Overload:function(input, pattern)
// Overload:function(input, pattern, flags)
Enumerable.matches = function (input, pattern, flags) {
    if (flags == null) flags = "";

    if (pattern instanceof RegExp) {
        flags += (pattern.ignoreCase) ? "i" : "";
        flags += (pattern.multiline) ? "m" : "";
        pattern = pattern.source;
    }
    if (flags.indexOf("g") === -1) flags += "g";

    return new Enumerable(function () {
        var regex;
        return new IEnumerator(
            function () { regex = new RegExp(pattern, flags); },
            function () {
                var match = regex.exec(input);
                return (match) ? this.yieldReturn(match) : false;
            },
            Functions.Blank);
    });
};

// Overload:function(start, count)
// Overload:function(start, count, step)
Enumerable.range = function (start, count, step) {
    if (step == null) step = 1;

    return new Enumerable(function () {
        var value;
        var index = 0;

        return new IEnumerator(
            function () { value = start - step; },
            function () {
                return (index++ < count)
                    ? this.yieldReturn(value += step)
                    : this.yieldBreak();
            },
            Functions.Blank);
    });
};

// Overload:function(start, count)
// Overload:function(start, count, step)
Enumerable.rangeDown = function (start, count, step) {
    if (step == null) step = 1;

    return new Enumerable(function () {
        var value;
        var index = 0;

        return new IEnumerator(
            function () { value = start + step; },
            function () {
                return (index++ < count)
                    ? this.yieldReturn(value -= step)
                    : this.yieldBreak();
            },
            Functions.Blank);
    });
};

// Overload:function(start, to)
// Overload:function(start, to, step)
Enumerable.rangeTo = function (start, to, step) {
    if (step == null) step = 1;

    if (start < to) {
        return new Enumerable(function () {
            var value;

            return new IEnumerator(
                function () { value = start - step; },
                function () {
                    var next = value += step;
                    return (next <= to)
                        ? this.yieldReturn(next)
                        : this.yieldBreak();
                },
                Functions.Blank);
        });
    }
    else {
        return new Enumerable(function () {
            var value;

            return new IEnumerator(
                function () { value = start + step; },
                function () {
                    var next = value -= step;
                    return (next >= to)
                        ? this.yieldReturn(next)
                        : this.yieldBreak();
                },
                Functions.Blank);
        });
    }
};

// Overload:function(element)
// Overload:function(element, count)
Enumerable.repeat = function (element, count) {
    if (count != null)
        return Enumerable.repeat(element).take(count);

    return new Enumerable(function () {
        return new IEnumerator(
            Functions.Blank,
            function () { return this.yieldReturn(element); },
            Functions.Blank);
    });
};

Enumerable.repeatWithFinalize = function (initializer, finalizer) {
    initializer = Utils.createLambda(initializer);
    finalizer = Utils.createLambda(finalizer);

    return new Enumerable(function () {
        var element;
        return new IEnumerator(
            function () { element = initializer(); },
            function () { return this.yieldReturn(element); },
            function () {
                if (element != null) {
                    finalizer(element);
                    element = null;
                }
            });
    });
};

// Overload:function(func)
// Overload:function(func, count)
Enumerable.generate = function (func, count) {
    if (count != null)
        return Enumerable.generate(func).take(count);

    func = Utils.createLambda(func);

    return new Enumerable(function () {
        return new IEnumerator(
            Functions.Blank,
            function () { return this.yieldReturn(func()); },
            Functions.Blank);
    });
};

// Overload:function()
// Overload:function(start)
// Overload:function(start, step)
Enumerable.toInfinity = function (start, step) {
    if (start == null) start = 0;
    if (step == null) step = 1;

    return new Enumerable(function () {
        var value;
        return new IEnumerator(
            function () { value = start - step; },
            function () { return this.yieldReturn(value += step); },
            Functions.Blank);
    });
};

// Overload:function()
// Overload:function(start)
// Overload:function(start, step)
Enumerable.toNegativeInfinity = function (start, step) {
    if (start == null) start = 0;
    if (step == null) step = 1;

    return new Enumerable(function () {
        var value;
        return new IEnumerator(
            function () { value = start + step; },
            function () { return this.yieldReturn(value -= step); },
            Functions.Blank);
    });
};

Enumerable.unfold = function (seed, func) {
    func = Utils.createLambda(func);

    return new Enumerable(function () {
        var isFirst = true;
        var value;
        return new IEnumerator(
            Functions.Blank,
            function () {
                if (isFirst) {
                    isFirst = false;
                    value = seed;
                    return this.yieldReturn(value);
                }
                value = func(value);
                return this.yieldReturn(value);
            },
            Functions.Blank);
    });
};

Enumerable.defer = function (enumerableFactory) {
    return new Enumerable(function () {
        var enumerator;

        return new IEnumerator(
            function () { enumerator = Enumerable.from(enumerableFactory()).getEnumerator(); },
            function () {
                return (enumerator.moveNext())
                    ? this.yieldReturn(enumerator.current())
                    : this.yieldBreak();
            },
            function () {
                Utils.dispose(enumerator);
            });
    });
};

/////////////////////
// Extension Methods

////////////////////////////////////
// Projection and Filtering Methods

// Overload:function(func)
// Overload:function(func, resultSelector<element>)
// Overload:function(func, resultSelector<element, nestLevel>)
Enumerable.prototype.traverseBreadthFirst = function (func, resultSelector) {
    var source = this;
    func = Utils.createLambda(func);
    resultSelector = Utils.createLambda(resultSelector);

    return new Enumerable(function () {
        var enumerator;
        var nestLevel = 0;
        var buffer = [];

        return new IEnumerator(
            function () { enumerator = source.getEnumerator(); },
            function () {
                while (true) {
                    if (enumerator.moveNext()) {
                        buffer.push(enumerator.current());
                        return this.yieldReturn(resultSelector(enumerator.current(), nestLevel));
                    }

                    const next = Enumerable.from(buffer).selectMany(function (x) { return func(x); });
                    if (!next.any()) {
                        return false;
                    }
                    else {
                        nestLevel++;
                        buffer = [];
                        Utils.dispose(enumerator);
                        enumerator = next.getEnumerator();
                    }
                }
            },
            function () { Utils.dispose(enumerator); });
    });
};

// Overload:function(func)
// Overload:function(func, resultSelector<element>)
// Overload:function(func, resultSelector<element, nestLevel>)
Enumerable.prototype.traverseDepthFirst = function (func, resultSelector) {
    var source = this;
    func = Utils.createLambda(func);
    resultSelector = Utils.createLambda(resultSelector);

    return new Enumerable(function () {
        var enumeratorStack = [];
        var enumerator;

        return new IEnumerator(
            function () { enumerator = source.getEnumerator(); },
            function () {
                while (true) {
                    if (enumerator.moveNext()) {
                        const value = resultSelector(enumerator.current(), enumeratorStack.length);
                        enumeratorStack.push(enumerator);
                        enumerator = Enumerable.from(func(enumerator.current())).getEnumerator();
                        return this.yieldReturn(value);
                    }

                    if (enumeratorStack.length <= 0) return false;
                    Utils.dispose(enumerator);
                    enumerator = enumeratorStack.pop();
                }
            },
            function () {
                try {
                    Utils.dispose(enumerator);
                }
                finally {
                    Enumerable.from(enumeratorStack).forEach(function (s) { s.dispose(); });
                }
            });
    });
};

Enumerable.prototype.flatten = function () {
    var source = this;

    return new Enumerable(function () {
        var enumerator;
        var middleEnumerator = null;

        return new IEnumerator(
            function () { enumerator = source.getEnumerator(); },
            function () {
                while (true) {
                    if (middleEnumerator != null) {
                        if (middleEnumerator.moveNext()) {
                            return this.yieldReturn(middleEnumerator.current());
                        }
                        else {
                            middleEnumerator = null;
                        }
                    }

                    if (enumerator.moveNext()) {
                        if (enumerator.current() instanceof Array) {
                            Utils.dispose(middleEnumerator);
                            middleEnumerator = Enumerable.from(enumerator.current())
                                .selectMany(Functions.Identity)
                                .flatten()
                                .getEnumerator();
                            continue;
                        }
                        else {
                            return this.yieldReturn(enumerator.current());
                        }
                    }

                    return false;
                }
            },
            function () {
                try {
                    Utils.dispose(enumerator);
                }
                finally {
                    Utils.dispose(middleEnumerator);
                }
            });
    });
};

Enumerable.prototype.pairwise = function (selector) {
    var source = this;
    selector = Utils.createLambda(selector);

    return new Enumerable(function () {
        var enumerator;

        return new IEnumerator(
            function () {
                enumerator = source.getEnumerator();
                enumerator.moveNext();
            },
            function () {
                var prev = enumerator.current();
                return (enumerator.moveNext())
                    ? this.yieldReturn(selector(prev, enumerator.current()))
                    : false;
            },
            function () { Utils.dispose(enumerator); });
    });
};

// Overload:function(size)
// Overload:function(size, selector<window, index>)
// Overload:function(size, step)
// Overload:function(size, step, selector<window, index>)
Enumerable.prototype.windowed = function (size, stepOrSelector, selector) {
    if (size == null) {
        throw new Error('windowed: size must be >= 1');
    }

    var source = this;
    var step = 1;

    if (typeof stepOrSelector === Types.Number) {
        step = stepOrSelector;
    }
    else if (stepOrSelector != null) {
        selector = stepOrSelector;
    }

    if (selector == null) {
        selector = Functions.Identity;
    }

    selector = Utils.createLambda(selector);

    if (size <= 0) {
        throw new Error('windowed: size must be >= 1');
    }

    if (step == null || step <= 0) {
        throw new Error('windowed: step must be >= 1');
    }

    return Enumerable.defer(function () {
        var arr = source.toArray();
        var result = [];

        for (var start = 0, idx = 0; start + size <= arr.length; start += step, idx++) {
            var window = arr.slice(start, start + size);
            result.push(selector(window, idx));
        }

        return Enumerable.from(result);
    });
};

// Overload:function(offset, defaultValue)
Enumerable.prototype.lag = function (offset, defaultValue) {
    var source = this;

    if (offset == null) {
        throw new Error('lag: offset must be >= 0');
    }

    offset = Math.floor(offset);

    if (offset < 0) {
        throw new Error('lag: offset must be >= 0');
    }

    return Enumerable.defer(function () {
        var arr = source.toArray();
        var result = new Array(arr.length);

        for (var i = 0; i < arr.length; i++) {
            var previousIndex = i - offset;
            result[i] = previousIndex >= 0 ? arr[previousIndex] : defaultValue;
        }

        return Enumerable.from(result);
    });
};

// Overload:function(offset, defaultValue)
Enumerable.prototype.lead = function (offset, defaultValue) {
    var source = this;

    if (offset == null) {
        throw new Error('lead: offset must be >= 0');
    }

    offset = Math.floor(offset);

    if (offset < 0) {
        throw new Error('lead: offset must be >= 0');
    }

    return Enumerable.defer(function () {
        var arr = source.toArray();
        var result = new Array(arr.length);

        for (var i = 0; i < arr.length; i++) {
            var nextIndex = i + offset;
            result[i] = nextIndex < arr.length ? arr[nextIndex] : defaultValue;
        }

        return Enumerable.from(result);
    });
};

// Overload:function(func)
// Overload:function(seed,func<value,element>)
Enumerable.prototype.scan = function (seed, func) {
    var isUseSeed;
    if (func == null) {
        func = Utils.createLambda(seed);
        isUseSeed = false;
    } else {
        func = Utils.createLambda(func);
        isUseSeed = true;
    }
    var source = this;

    return new Enumerable(function () {
        var enumerator;
        var value;
        var isFirst = true;

        return new IEnumerator(
            function () { enumerator = source.getEnumerator(); },
            function () {
                if (isFirst) {
                    isFirst = false;
                    if (!isUseSeed) {
                        if (enumerator.moveNext()) {
                            return this.yieldReturn(value = enumerator.current());
                        }
                    }
                    else {
                        return this.yieldReturn(value = seed);
                    }
                }

                return (enumerator.moveNext())
                    ? this.yieldReturn(value = func(value, enumerator.current()))
                    : false;
            },
            function () { Utils.dispose(enumerator); });
    });
};

// Overload:function(selector<element>)
// Overload:function(selector<element,index>)
Enumerable.prototype.select = function (selector) {
    selector = Utils.createLambda(selector);

    if (selector.length <= 1) {
        return new WhereSelectEnumerable(this, null, selector);
    }
    else {
        var source = this;

        return new Enumerable(function () {
            var enumerator;
            var index = 0;

            return new IEnumerator(
                function () { enumerator = source.getEnumerator(); },
                function () {
                    return (enumerator.moveNext())
                        ? this.yieldReturn(selector(enumerator.current(), index++))
                        : false;
                },
                function () { Utils.dispose(enumerator); });
        });
    }
};

// Overload:function(collectionSelector<element>)
// Overload:function(collectionSelector<element,index>)
// Overload:function(collectionSelector<element>,resultSelector)
// Overload:function(collectionSelector<element,index>,resultSelector)
Enumerable.prototype.selectMany = function (collectionSelector, resultSelector) {
    var source = this;
    collectionSelector = Utils.createLambda(collectionSelector);
    if (resultSelector == null) resultSelector = function (a, b) { return b; };
    resultSelector = Utils.createLambda(resultSelector);

    return new Enumerable(function () {
        var enumerator;
        var middleEnumerator = undefined;
        var index = 0;

        return new IEnumerator(
            function () { enumerator = source.getEnumerator(); },
            function () {
                if (middleEnumerator === undefined) {
                    if (!enumerator.moveNext()) return false;
                }
                do {
                    if (middleEnumerator == null) {
                        const middleSeq = collectionSelector(enumerator.current(), index++);
                        middleEnumerator = Enumerable.from(middleSeq).getEnumerator();
                    }
                    if (middleEnumerator.moveNext()) {
                        return this.yieldReturn(resultSelector(enumerator.current(), middleEnumerator.current()));
                    }
                    Utils.dispose(middleEnumerator);
                    middleEnumerator = null;
                } while (enumerator.moveNext());
                return false;
            },
            function () {
                try {
                    Utils.dispose(enumerator);
                }
                finally {
                    Utils.dispose(middleEnumerator);
                }
            });
    });
};

// Overload:function(predicate<element>)
// Overload:function(predicate<element,index>)
Enumerable.prototype.where = function (predicate) {
    predicate = Utils.createLambda(predicate);

    if (predicate.length <= 1) {
        return new WhereEnumerable(this, predicate);
    }
    else {
        var source = this;

        return new Enumerable(function () {
            var enumerator;
            var index = 0;

            return new IEnumerator(
                function () { enumerator = source.getEnumerator(); },
                function () {
                    while (enumerator.moveNext()) {
                        if (predicate(enumerator.current(), index++)) {
                            return this.yieldReturn(enumerator.current());
                        }
                    }
                    return false;
                },
                function () { Utils.dispose(enumerator); });
        });
    }
};


// Overload:function(selector<element>)
// Overload:function(selector<element,index>)
Enumerable.prototype.choose = function (selector) {
    selector = Utils.createLambda(selector);
    var source = this;

    return new Enumerable(function () {
        var enumerator;
        var index = 0;

        return new IEnumerator(
            function () { enumerator = source.getEnumerator(); },
            function () {
                while (enumerator.moveNext()) {
                    const result = selector(enumerator.current(), index++);
                    if (result != null) {
                        return this.yieldReturn(result);
                    }
                }
                return this.yieldBreak();
            },
            function () { Utils.dispose(enumerator); });
    });
};

Enumerable.prototype.ofType = function (type) {
    var typeName;
    switch (type) {
        case Number:
            typeName = Types.Number;
            break;
        case String:
            typeName = Types.String;
            break;
        case Boolean:
            typeName = Types.Boolean;
            break;
        case Function:
            typeName = Types.Function;
            break;
        default:
            typeName = null;
            break;
    }
    return (typeName === null)
        ? this.where(function (x) { return x instanceof type; })
        : this.where(function (x) { return typeof x === typeName; });
};

// mutiple arguments, last one is selector, others are enumerable
Enumerable.prototype.zip = function () {
    var args = arguments;
    var selector = Utils.createLambda(arguments[arguments.length - 1]);

    var source = this;
    // optimized case:argument is 2
    if (arguments.length == 2) {
        const second = arguments[0];

        return new Enumerable(function () {
            var firstEnumerator;
            var secondEnumerator;
            var index = 0;

            return new IEnumerator(
                function () {
                    firstEnumerator = source.getEnumerator();
                    secondEnumerator = Enumerable.from(second).getEnumerator();
                },
                function () {
                    if (firstEnumerator.moveNext() && secondEnumerator.moveNext()) {
                        return this.yieldReturn(selector(firstEnumerator.current(), secondEnumerator.current(), index++));
                    }
                    return false;
                },
                function () {
                    try {
                        Utils.dispose(firstEnumerator);
                    } finally {
                        Utils.dispose(secondEnumerator);
                    }
                });
        });
    }
    else {
        return new Enumerable(function () {
            var enumerators;
            var index = 0;

            return new IEnumerator(
                function () {
                    var array = Enumerable.make(source)
                        .concat(Enumerable.from(args).takeExceptLast().select(Enumerable.from))
                        .select(function (x) { return x.getEnumerator() })
                        .toArray();
                    enumerators = Enumerable.from(array);
                },
                function () {
                    if (enumerators.all(function (x) { return x.moveNext() })) {
                        const array = enumerators
                            .select(function (x) { return x.current() })
                            .toArray();
                        array.push(index++);
                        return this.yieldReturn(selector.apply(null, array));
                    }
                    else {
                        return this.yieldBreak();
                    }
                },
                function () {
                    Enumerable.from(enumerators).forEach(Utils.dispose);
                });
        });
    }
};

// mutiple arguments
Enumerable.prototype.merge = function () {
    var args = arguments;
    var source = this;

    return new Enumerable(function () {
        var enumerators;
        var index = -1;

        return new IEnumerator(
            function () {
                enumerators = Enumerable.make(source)
                    .concat(Enumerable.from(args).select(Enumerable.from))
                    .select(function (x) { return x.getEnumerator() })
                    .toArray();
            },
            function () {
                while (enumerators.length > 0) {
                    index = (index >= enumerators.length - 1) ? 0 : index + 1;
                    const enumerator = enumerators[index];

                    if (enumerator.moveNext()) {
                        return this.yieldReturn(enumerator.current());
                    }
                    else {
                        enumerator.dispose();
                        enumerators.splice(index--, 1);
                    }
                }
                return this.yieldBreak();
            },
            function () {
                Enumerable.from(enumerators).forEach(Utils.dispose);
            });
    });
};

////////////////
// Join Methods

// Overload:function (inner, outerKeySelector, innerKeySelector, resultSelector)
// Overload:function (inner, outerKeySelector, innerKeySelector, resultSelector, compareSelector)
Enumerable.prototype.join = function (inner, outerKeySelector, innerKeySelector, resultSelector, compareSelector) {
    outerKeySelector = Utils.createLambda(outerKeySelector);
    innerKeySelector = Utils.createLambda(innerKeySelector);
    resultSelector = Utils.createLambda(resultSelector);
    compareSelector = Utils.createLambda(compareSelector);
    var source = this;

    return new Enumerable(function () {
        var outerEnumerator;
        var lookup;
        var innerElements = null;
        var innerCount = 0;

        return new IEnumerator(
            function () {
                outerEnumerator = source.getEnumerator();
                lookup = Enumerable.from(inner).toLookup(innerKeySelector, Functions.Identity, compareSelector);
            },
            function () {
                while (true) {
                    if (innerElements != null) {
                        let innerElement = innerElements[innerCount++];
                        if (innerElement !== undefined) {
                            return this.yieldReturn(resultSelector(outerEnumerator.current(), innerElement));
                        }

                        innerElement = null;
                        innerCount = 0;
                    }

                    if (outerEnumerator.moveNext()) {
                        const key = outerKeySelector(outerEnumerator.current());
                        innerElements = lookup.get(key).toArray();
                    } else {
                        return false;
                    }
                }
            },
            function () { Utils.dispose(outerEnumerator); });
    });
};

// Overload:function (inner, outerKeySelector, innerKeySelector, resultSelector)
// Overload:function (inner, outerKeySelector, innerKeySelector, resultSelector, compareSelector)
Enumerable.prototype.leftJoin = function (inner, outerKeySelector, innerKeySelector, resultSelector, compareSelector) {
    outerKeySelector = Utils.createLambda(outerKeySelector);
    innerKeySelector = Utils.createLambda(innerKeySelector);
    resultSelector = Utils.createLambda(resultSelector);
    compareSelector = Utils.createLambda(compareSelector);
    var source = this;

    return new Enumerable(function () {
        var outerEnumerator;
        var lookup;
        var innerElements = null;
        var innerCount = 0;

        return new IEnumerator(
            function () {
                outerEnumerator = source.getEnumerator();
                lookup = Enumerable.from(inner).toLookup(innerKeySelector, Functions.Identity, compareSelector);
            },
            function () {
                while (true) {
                    if (innerElements != null) {
                        let innerElement = innerElements[innerCount++];
                        if (innerElement !== undefined) {
                            return this.yieldReturn(resultSelector(outerEnumerator.current(), innerElement));
                        }

                        innerElement = null;
                        innerCount = 0;
                    }

                    if (outerEnumerator.moveNext()) {
                        const key = outerKeySelector(outerEnumerator.current());
                        innerElements = lookup.get(key).toArray();
                        // execute once if innerElements is NULL
                        if (innerElements == null || innerElements.length == 0) {
                            return this.yieldReturn(resultSelector(outerEnumerator.current(), null));
                        }
                    } else {
                        return false;
                    }
                }
            },
            function () { Utils.dispose(outerEnumerator); });
    });
};

// Overload:function (inner, outerKeySelector, innerKeySelector, resultSelector)
// Overload:function (inner, outerKeySelector, innerKeySelector, resultSelector, compareSelector)
Enumerable.prototype.groupJoin = function (inner, outerKeySelector, innerKeySelector, resultSelector, compareSelector) {
    outerKeySelector = Utils.createLambda(outerKeySelector);
    innerKeySelector = Utils.createLambda(innerKeySelector);
    resultSelector = Utils.createLambda(resultSelector);
    compareSelector = Utils.createLambda(compareSelector);
    var source = this;

    return new Enumerable(function () {
        var enumerator = source.getEnumerator();
        var lookup = null;

        return new IEnumerator(
            function () {
                enumerator = source.getEnumerator();
                lookup = Enumerable.from(inner).toLookup(innerKeySelector, Functions.Identity, compareSelector);
            },
            function () {
                if (enumerator.moveNext()) {
                    const innerElement = lookup.get(outerKeySelector(enumerator.current()));
                    return this.yieldReturn(resultSelector(enumerator.current(), innerElement));
                }
                return false;
            },
            function () { Utils.dispose(enumerator); });
    });
};

///////////////
// Set Methods

Enumerable.prototype.all = function (predicate) {
    predicate = Utils.createLambda(predicate);

    var result = true;
    this.forEach(function (x) {
        if (!predicate(x)) {
            result = false;
            return false; // break
        }
    });
    return result;
};

// Overload:function()
// Overload:function(predicate)
Enumerable.prototype.any = function (predicate) {
    predicate = Utils.createLambda(predicate);

    var enumerator = this.getEnumerator();
    try {
        if (arguments.length == 0) return enumerator.moveNext(); // case:function()

        while (enumerator.moveNext()) // case:function(predicate)
        {
            if (predicate(enumerator.current())) return true;
        }
        return false;
    }
    finally {
        Utils.dispose(enumerator);
    }
};

Enumerable.prototype.isEmpty = function () {
    return !this.any();
};

// multiple arguments
Enumerable.prototype.concat = function () {
    var source = this;

    if (arguments.length == 1) {
        const second = arguments[0];

        return new Enumerable(function () {
            var firstEnumerator;
            var secondEnumerator;

            return new IEnumerator(
                function () { firstEnumerator = source.getEnumerator(); },
                function () {
                    if (secondEnumerator == null) {
                        if (firstEnumerator.moveNext()) return this.yieldReturn(firstEnumerator.current());
                        secondEnumerator = Enumerable.from(second).getEnumerator();
                    }
                    if (secondEnumerator.moveNext()) return this.yieldReturn(secondEnumerator.current());
                    return false;
                },
                function () {
                    try {
                        Utils.dispose(firstEnumerator);
                    }
                    finally {
                        Utils.dispose(secondEnumerator);
                    }
                });
        });
    }
    else {
        const args = arguments;

        return new Enumerable(function () {
            var enumerators;

            return new IEnumerator(
                function () {
                    enumerators = Enumerable.make(source)
                        .concat(Enumerable.from(args).select(Enumerable.from))
                        .select(function (x) { return x.getEnumerator() })
                        .toArray();
                },
                function () {
                    while (enumerators.length > 0) {
                        const enumerator = enumerators[0];

                        if (enumerator.moveNext()) {
                            return this.yieldReturn(enumerator.current());
                        }
                        else {
                            enumerator.dispose();
                            enumerators.splice(0, 1);
                        }
                    }
                    return this.yieldBreak();
                },
                function () {
                    Enumerable.from(enumerators).forEach(Utils.dispose);
                });
        });
    }
};

Enumerable.prototype.insert = function (index, second) {
    var source = this;

    return new Enumerable(function () {
        var firstEnumerator;
        var secondEnumerator;
        var count = 0;
        var isEnumerated = false;

        return new IEnumerator(
            function () {
                firstEnumerator = source.getEnumerator();
                secondEnumerator = Enumerable.from(second).getEnumerator();
            },
            function () {
                if (count == index && secondEnumerator.moveNext()) {
                    isEnumerated = true;
                    return this.yieldReturn(secondEnumerator.current());
                }
                if (firstEnumerator.moveNext()) {
                    count++;
                    return this.yieldReturn(firstEnumerator.current());
                }
                if (!isEnumerated && secondEnumerator.moveNext()) {
                    return this.yieldReturn(secondEnumerator.current());
                }
                return false;
            },
            function () {
                try {
                    Utils.dispose(firstEnumerator);
                }
                finally {
                    Utils.dispose(secondEnumerator);
                }
            });
    });
};

Enumerable.prototype.alternate = function (alternateValueOrSequence) {
    var source = this;

    return new Enumerable(function () {
        var buffer;
        var enumerator;
        var alternateSequence;
        var alternateEnumerator;

        return new IEnumerator(
            function () {
                if (alternateValueOrSequence instanceof Array || alternateValueOrSequence.getEnumerator != null) {
                    alternateSequence = Enumerable.from(Enumerable.from(alternateValueOrSequence).toArray()); // freeze
                }
                else {
                    alternateSequence = Enumerable.make(alternateValueOrSequence);
                }
                enumerator = source.getEnumerator();
                if (enumerator.moveNext()) buffer = enumerator.current();
            },
            function () {
                while (true) {
                    if (alternateEnumerator != null) {
                        if (alternateEnumerator.moveNext()) {
                            return this.yieldReturn(alternateEnumerator.current());
                        }
                        else {
                            alternateEnumerator = null;
                        }
                    }

                    if (buffer == null && enumerator.moveNext()) {
                        buffer = enumerator.current(); // hasNext
                        alternateEnumerator = alternateSequence.getEnumerator();
                        continue; // GOTO
                    }
                    else if (buffer != null) {
                        const retVal = buffer;
                        buffer = null;
                        return this.yieldReturn(retVal);
                    }

                    return this.yieldBreak();
                }
            },
            function () {
                try {
                    Utils.dispose(enumerator);
                }
                finally {
                    Utils.dispose(alternateEnumerator);
                }
            });
    });
};

// Overload:function(value)
// Overload:function(value, compareSelector)
Enumerable.prototype.contains = function (value, compareSelector) {
    compareSelector = Utils.createLambda(compareSelector);
    var enumerator = this.getEnumerator();
    try {
        while (enumerator.moveNext()) {
            if (compareSelector(enumerator.current()) === value) return true;
        }
        return false;
    }
    finally {
        Utils.dispose(enumerator);
    }
};

Enumerable.prototype.defaultIfEmpty = function (defaultValue) {
    var source = this;
    if (defaultValue === undefined) defaultValue = null;

    return new Enumerable(function () {
        var enumerator;
        var isFirst = true;

        return new IEnumerator(
            function () { enumerator = source.getEnumerator(); },
            function () {
                if (enumerator.moveNext()) {
                    isFirst = false;
                    return this.yieldReturn(enumerator.current());
                }
                else if (isFirst) {
                    isFirst = false;
                    return this.yieldReturn(defaultValue);
                }
                return false;
            },
            function () { Utils.dispose(enumerator); });
    });
};

// Overload:function()
// Overload:function(compareSelector)
Enumerable.prototype.distinct = function (compareSelector) {
    return this.except(Enumerable.empty(), compareSelector);
};

Enumerable.prototype.distinctUntilChanged = function (compareSelector) {
    compareSelector = Utils.createLambda(compareSelector);
    var source = this;

    return new Enumerable(function () {
        var enumerator;
        var compareKey;
        var initial;

        return new IEnumerator(
            function () {
                enumerator = source.getEnumerator();
            },
            function () {
                while (enumerator.moveNext()) {
                    const key = compareSelector(enumerator.current());

                    if (initial) {
                        initial = false;
                        compareKey = key;
                        return this.yieldReturn(enumerator.current());
                    }

                    if (compareKey === key) {
                        continue;
                    }

                    compareKey = key;
                    return this.yieldReturn(enumerator.current());
                }
                return this.yieldBreak();
            },
            function () { Utils.dispose(enumerator); });
    });
};

// Overload:function(second)
// Overload:function(second, compareSelector)
Enumerable.prototype.except = function (second, compareSelector) {
    compareSelector = Utils.createLambda(compareSelector);
    var source = this;

    return new Enumerable(function () {
        var enumerator;
        var keys;

        return new IEnumerator(
            function () {
                enumerator = source.getEnumerator();
                keys = new Dictionary(compareSelector);
                Enumerable.from(second).forEach(function (key) { keys.add(key); });
            },
            function () {
                while (enumerator.moveNext()) {
                    const current = enumerator.current();
                    if (!keys.contains(current)) {
                        keys.add(current);
                        return this.yieldReturn(current);
                    }
                }
                return false;
            },
            function () { Utils.dispose(enumerator); });
    });
};

// Overload:function(second)
// Overload:function(second, compareSelector)
Enumerable.prototype.intersect = function (second, compareSelector) {
    compareSelector = Utils.createLambda(compareSelector);
    var source = this;

    return new Enumerable(function () {
        var enumerator;
        var keys;
        var outs;

        return new IEnumerator(
            function () {
                enumerator = source.getEnumerator();

                keys = new Dictionary(compareSelector);
                Enumerable.from(second).forEach(function (key) { keys.add(key); });
                outs = new Dictionary(compareSelector);
            },
            function () {
                while (enumerator.moveNext()) {
                    const current = enumerator.current();
                    if (!outs.contains(current) && keys.contains(current)) {
                        outs.add(current);
                        return this.yieldReturn(current);
                    }
                }
                return false;
            },
            function () { Utils.dispose(enumerator); });
    });
};

// Overload:function(second)
// Overload:function(second, compareSelector)
Enumerable.prototype.sequenceEqual = function (second, compareSelector) {
    compareSelector = Utils.createLambda(compareSelector);

    var firstEnumerator = this.getEnumerator();
    try {
        const secondEnumerator = Enumerable.from(second).getEnumerator();
        try {
            while (firstEnumerator.moveNext()) {
                if (!secondEnumerator.moveNext()
                    || compareSelector(firstEnumerator.current()) !== compareSelector(secondEnumerator.current())) {
                    return false;
                }
            }

            if (secondEnumerator.moveNext()) return false;
            return true;
        }
        finally {
            Utils.dispose(secondEnumerator);
        }
    }
    finally {
        Utils.dispose(firstEnumerator);
    }
};

Enumerable.prototype.union = function (second, compareSelector) {
    compareSelector = Utils.createLambda(compareSelector);
    var source = this;

    return new Enumerable(function () {
        var firstEnumerator;
        var secondEnumerator;
        var keys;

        return new IEnumerator(
            function () {
                firstEnumerator = source.getEnumerator();
                keys = new Dictionary(compareSelector);
            },
            function () {
                var current;
                if (secondEnumerator === undefined) {
                    while (firstEnumerator.moveNext()) {
                        current = firstEnumerator.current();
                        if (!keys.contains(current)) {
                            keys.add(current);
                            return this.yieldReturn(current);
                        }
                    }
                    secondEnumerator = Enumerable.from(second).getEnumerator();
                }
                while (secondEnumerator.moveNext()) {
                    current = secondEnumerator.current();
                    if (!keys.contains(current)) {
                        keys.add(current);
                        return this.yieldReturn(current);
                    }
                }
                return false;
            },
            function () {
                try {
                    Utils.dispose(firstEnumerator);
                }
                finally {
                    Utils.dispose(secondEnumerator);
                }
            });
    });
};

////////////////////
// Ordering Methods

Enumerable.prototype.orderBy = function (keySelector, comparer) {
    return new OrderedEnumerable(this, keySelector, comparer, false);
};

Enumerable.prototype.orderByDescending = function (keySelector, comparer) {
    return new OrderedEnumerable(this, keySelector, comparer, true);
};

Enumerable.prototype.reverse = function () {
    var source = this;

    return new Enumerable(function () {
        var buffer;
        var index;

        return new IEnumerator(
            function () {
                buffer = source.toArray();
                index = buffer.length;
            },
            function () {
                return (index > 0)
                    ? this.yieldReturn(buffer[--index])
                    : false;
            },
            Functions.Blank);
    });
};

Enumerable.prototype.shuffle = function () {
    var source = this;

    return new Enumerable(function () {
        var buffer;

        return new IEnumerator(
            function () { buffer = source.toArray(); },
            function () {
                if (buffer.length > 0) {
                    const i = Math.floor(Math.random() * buffer.length);
                    return this.yieldReturn(buffer.splice(i, 1)[0]);
                }
                return false;
            },
            Functions.Blank);
    });
};

Enumerable.prototype.weightedSample = function (weightSelector) {
    weightSelector = Utils.createLambda(weightSelector);
    var source = this;

    return new Enumerable(function () {
        var sortedByBound;
        var totalWeight = 0;

        return new IEnumerator(
            function () {
                sortedByBound = source
                    .choose(function (x) {
                        var weight = weightSelector(x);
                        if (weight <= 0) return null; // ignore 0

                        totalWeight += weight;
                        return { value: x, bound: totalWeight };
                    })
                    .toArray();
            },
            function () {
                if (sortedByBound.length > 0) {
                    const draw = Math.floor(Math.random() * totalWeight) + 1;

                    let lower = -1;
                    let upper = sortedByBound.length;
                    while (upper - lower > 1) {
                        const index = Math.floor((lower + upper) / 2);
                        if (sortedByBound[index].bound >= draw) {
                            upper = index;
                        }
                        else {
                            lower = index;
                        }
                    }

                    return this.yieldReturn(sortedByBound[upper].value);
                }

                return this.yieldBreak();
            },
            Functions.Blank);
    });
};

////////////////////
// Grouping Methods

// Overload:function(keySelector)
// Overload:function(keySelector,elementSelector)
// Overload:function(keySelector,elementSelector,resultSelector)
// Overload:function(keySelector,elementSelector,resultSelector,compareSelector)
Enumerable.prototype.groupBy = function (keySelector, elementSelector, resultSelector, compareSelector) {
    var source = this;
    keySelector = Utils.createLambda(keySelector);
    elementSelector = Utils.createLambda(elementSelector);
    if (resultSelector != null) resultSelector = Utils.createLambda(resultSelector);
    compareSelector = Utils.createLambda(compareSelector);

    return new Enumerable(function () {
        var enumerator;

        return new IEnumerator(
            function () {
                enumerator = source.toLookup(keySelector, elementSelector, compareSelector)
                    .toEnumerable()
                    .getEnumerator();
            },
            function () {
                while (enumerator.moveNext()) {
                    return (resultSelector == null)
                        ? this.yieldReturn(enumerator.current())
                        : this.yieldReturn(resultSelector(enumerator.current().key(), enumerator.current()));
                }
                return false;
            },
            function () { Utils.dispose(enumerator); });
    });
};

// Overload:function(keySelector)
// Overload:function(keySelector,elementSelector)
// Overload:function(keySelector,elementSelector,resultSelector)
// Overload:function(keySelector,elementSelector,resultSelector,compareSelector)
Enumerable.prototype.partitionBy = function (keySelector, elementSelector, resultSelector, compareSelector) {
    var source = this;
    keySelector = Utils.createLambda(keySelector);
    elementSelector = Utils.createLambda(elementSelector);
    compareSelector = Utils.createLambda(compareSelector);
    var hasResultSelector;
    if (resultSelector == null) {
        hasResultSelector = false;
        resultSelector = function (key, group) { return new Grouping(key, group); };
    }
    else {
        hasResultSelector = true;
        resultSelector = Utils.createLambda(resultSelector);
    }

    return new Enumerable(function () {
        var enumerator;
        var key;
        var compareKey;
        var group = [];

        return new IEnumerator(
            function () {
                enumerator = source.getEnumerator();
                if (enumerator.moveNext()) {
                    key = keySelector(enumerator.current());
                    compareKey = compareSelector(key);
                    group.push(elementSelector(enumerator.current()));
                }
            },
            function () {
                var hasNext;
                while ((hasNext = enumerator.moveNext()) == true) {
                    if (compareKey === compareSelector(keySelector(enumerator.current()))) {
                        group.push(elementSelector(enumerator.current()));
                    }
                    else break;
                }

                if (group.length > 0) {
                    const result = (hasResultSelector)
                        ? resultSelector(key, Enumerable.from(group))
                        : resultSelector(key, group);
                    if (hasNext) {
                        key = keySelector(enumerator.current());
                        compareKey = compareSelector(key);
                        group = [elementSelector(enumerator.current())];
                    }
                    else group = [];

                    return this.yieldReturn(result);
                }

                return false;
            },
            function () { Utils.dispose(enumerator); });
    });
};

Enumerable.prototype.windowBy = function (partitionKeySelector, orderKeySelector, frame, selector) {
    var source = this;
<<<<<<< HEAD
    partitionKeySelector = Utils.createLambda(partitionKeySelector);
    orderKeySelector = Utils.createLambda(orderKeySelector);
    selector = (selector == null) ? Functions.Identity : Utils.createLambda(selector);
    frame = frame || {};

    var preceding = (frame.preceding == null) ? 0 : frame.preceding;
    var following = (frame.following == null) ? 0 : frame.following;
    var requireFullWindow = (frame.requireFullWindow == null) ? true : frame.requireFullWindow;
=======
    if (frame == null) {
        throw new Error('windowBy: frame is required');
    }

    partitionKeySelector = Utils.createLambda(partitionKeySelector);
    orderKeySelector = Utils.createLambda(orderKeySelector);
    selector = Utils.createLambda(selector);

    var preceding = frame.preceding;
    var following = frame.following;
    var requireFullWindow = frame.requireFullWindow;

    if (preceding == null) preceding = 0;
    if (following == null) following = 0;
    if (requireFullWindow == null) requireFullWindow = true;

    if (preceding < 0 || following < 0) {
        throw new Error('windowBy: preceding/following must be >= 0');
    }

    var fullWindowSize = preceding + following + 1;
>>>>>>> 22d755f8

    return Enumerable.defer(function () {
        var groups = source
            .groupBy(partitionKeySelector, Functions.Identity)
            .toArray();

        var results = [];

        for (var g = 0; g < groups.length; g++) {
            var group = groups[g];
            var key = group.key();
            var partition = group
                .orderBy(orderKeySelector)
                .toArray();

<<<<<<< HEAD
            var n = partition.length;
            var fullWindowSize = preceding + following + 1;

            for (var i = 0; i < n; i++) {
                var start = Math.max(0, i - preceding);
                var end = Math.min(n - 1, i + following);
                var window = partition.slice(start, end + 1);
                var effectiveWindow = (requireFullWindow && window.length < fullWindowSize)
                    ? []
                    : window;
=======
            for (var i = 0; i < partition.length; i++) {
                var start = Math.max(0, i - preceding);
                var end = Math.min(partition.length - 1, i + following);
                var rawWindow = partition.slice(start, end + 1);
                var window = (requireFullWindow && rawWindow.length < fullWindowSize)
                    ? []
                    : rawWindow;
>>>>>>> 22d755f8

                results.push(selector({
                    partitionKey: key,
                    row: partition[i],
                    index: i,
                    partition: partition,
<<<<<<< HEAD
                    window: effectiveWindow
=======
                    window: window
>>>>>>> 22d755f8
                }));
            }
        }

        return Enumerable.from(results);
    });
};

Enumerable.prototype.buffer = function (count) {
    var source = this;

    return new Enumerable(function () {
        var enumerator;

        return new IEnumerator(
            function () { enumerator = source.getEnumerator(); },
            function () {
                var array = [];
                var index = 0;
                while (enumerator.moveNext()) {
                    array.push(enumerator.current());
                    if (++index >= count) return this.yieldReturn(array);
                }
                if (array.length > 0) return this.yieldReturn(array);
                return false;
            },
            function () { Utils.dispose(enumerator); });
    });
};

/////////////////////
// Aggregate Methods

// Overload:function(func)
// Overload:function(seed,func)
// Overload:function(seed,func,resultSelector)
Enumerable.prototype.aggregate = function (seed, func, resultSelector) {
    resultSelector = Utils.createLambda(resultSelector);
    return resultSelector(this.scan(seed, func, resultSelector).last());
};

// Overload:function()
// Overload:function(selector)
Enumerable.prototype.average = function (selector) {
    selector = Utils.createLambda(selector);

    var sum = 0;
    var count = 0;
    this.forEach(function (x) {
        sum += selector(x);
        ++count;
    });

    return sum / count;
};

// Overload:function()
// Overload:function(predicate)
Enumerable.prototype.count = function (predicate) {
    predicate = (predicate == null) ? Functions.True : Utils.createLambda(predicate);

    var count = 0;
    this.forEach(function (x, i) {
        if (predicate(x, i)) ++count;
    });
    return count;
};

// Overload:function()
// Overload:function(selector)
Enumerable.prototype.max = function (selector) {
    if (selector == null) selector = Functions.Identity;
    return this.select(selector).aggregate(function (a, b) { return (a > b) ? a : b; });
};

// Overload:function()
// Overload:function(selector)
Enumerable.prototype.min = function (selector) {
    if (selector == null) selector = Functions.Identity;
    return this.select(selector).aggregate(function (a, b) { return (a < b) ? a : b; });
};

Enumerable.prototype.maxBy = function (keySelector) {
    keySelector = Utils.createLambda(keySelector);
    return this.aggregate(function (a, b) { return (keySelector(a) > keySelector(b)) ? a : b; });
};

Enumerable.prototype.minBy = function (keySelector) {
    keySelector = Utils.createLambda(keySelector);
    return this.aggregate(function (a, b) { return (keySelector(a) < keySelector(b)) ? a : b; });
};

// Overload:function()
// Overload:function(selector)
Enumerable.prototype.sum = function (selector) {
    if (selector == null) selector = Functions.Identity;
    return this.select(selector).aggregate(0, function (a, b) { return a + b; });
};

//////////////////
// Paging Methods

Enumerable.prototype.elementAt = function (index) {
    var value;
    var found = false;
    this.forEach(function (x, i) {
        if (i == index) {
            value = x;
            found = true;
            return false;
        }
    });

    if (!found) throw new Error("index is less than 0 or greater than or equal to the number of elements in source.");
    return value;
};

Enumerable.prototype.elementAtOrDefault = function (index, defaultValue) {
    if (defaultValue === undefined) defaultValue = null;
    var value;
    var found = false;
    this.forEach(function (x, i) {
        if (i == index) {
            value = x;
            found = true;
            return false;
        }
    });

    return (!found) ? defaultValue : value;
};

// Overload:function()
// Overload:function(predicate)
Enumerable.prototype.first = function (predicate) {
    if (predicate != null) return this.where(predicate).first();

    var value;
    var found = false;
    this.forEach(function (x) {
        value = x;
        found = true;
        return false;
    });

    if (!found) throw new Error("first:No element satisfies the condition.");
    return value;
};

Enumerable.prototype.firstOrDefault = function (predicate, defaultValue) {
    if (predicate !== undefined) {
        if (typeof predicate === Types.Function || typeof Utils.createLambda(predicate) === Types.Function) {
            return this.where(predicate).firstOrDefault(undefined, defaultValue);
        }
        defaultValue = predicate;
    }

    var value;
    var found = false;
    this.forEach(function (x) {
        value = x;
        found = true;
        return false;
    });
    return (!found) ? defaultValue : value;
};

// Overload:function()
// Overload:function(predicate)
Enumerable.prototype.last = function (predicate) {
    if (predicate != null) return this.where(predicate).last();

    var value;
    var found = false;
    this.forEach(function (x) {
        found = true;
        value = x;
    });

    if (!found) throw new Error("last:No element satisfies the condition.");
    return value;
};

Enumerable.prototype.lastOrDefault = function (predicate, defaultValue) {
    if (predicate !== undefined) {
        if (typeof predicate === Types.Function || typeof Utils.createLambda(predicate) === Types.Function) {
            return this.where(predicate).lastOrDefault(undefined, defaultValue);
        }
        defaultValue = predicate;
    }

    var value;
    var found = false;
    this.forEach(function (x) {
        found = true;
        value = x;
    });
    return (!found) ? defaultValue : value;
};

// Overload:function()
// Overload:function(predicate)
Enumerable.prototype.single = function (predicate) {
    if (predicate != null) return this.where(predicate).single();

    var value;
    var found = false;
    this.forEach(function (x) {
        if (!found) {
            found = true;
            value = x;
        } else throw new Error("single:sequence contains more than one element.");
    });

    if (!found) throw new Error("single:No element satisfies the condition.");
    return value;
};

// Overload:function(defaultValue)
// Overload:function(defaultValue,predicate)
Enumerable.prototype.singleOrDefault = function (predicate, defaultValue) {
    if (defaultValue === undefined) defaultValue = null;
    if (predicate != null) return this.where(predicate).singleOrDefault(null, defaultValue);

    var value;
    var found = false;
    this.forEach(function (x) {
        if (!found) {
            found = true;
            value = x;
        } else throw new Error("single:sequence contains more than one element.");
    });

    return (!found) ? defaultValue : value;
};

Enumerable.prototype.skip = function (count) {
    var source = this;

    return new Enumerable(function () {
        var enumerator;
        var index = 0;

        return new IEnumerator(
            function () {
                enumerator = source.getEnumerator();
                while (index++ < count && enumerator.moveNext()) { }
            },
            function () {
                return (enumerator.moveNext())
                    ? this.yieldReturn(enumerator.current())
                    : false;
            },
            function () { Utils.dispose(enumerator); });
    });
};

// Overload:function(predicate<element>)
// Overload:function(predicate<element,index>)
Enumerable.prototype.skipWhile = function (predicate) {
    predicate = Utils.createLambda(predicate);
    var source = this;

    return new Enumerable(function () {
        var enumerator;
        var index = 0;
        var isSkipEnd = false;

        return new IEnumerator(
            function () { enumerator = source.getEnumerator(); },
            function () {
                while (!isSkipEnd) {
                    if (enumerator.moveNext()) {
                        if (!predicate(enumerator.current(), index++)) {
                            isSkipEnd = true;
                            return this.yieldReturn(enumerator.current());
                        }
                        continue;
                    } else return false;
                }

                return (enumerator.moveNext())
                    ? this.yieldReturn(enumerator.current())
                    : false;

            },
            function () { Utils.dispose(enumerator); });
    });
};

Enumerable.prototype.take = function (count) {
    var source = this;

    return new Enumerable(function () {
        var enumerator;
        var index = 0;

        return new IEnumerator(
            function () { enumerator = source.getEnumerator(); },
            function () {
                return (index++ < count && enumerator.moveNext())
                    ? this.yieldReturn(enumerator.current())
                    : false;
            },
            function () { Utils.dispose(enumerator); }
        );
    });
};

// Overload:function(predicate<element>)
// Overload:function(predicate<element,index>)
Enumerable.prototype.takeWhile = function (predicate) {
    predicate = Utils.createLambda(predicate);
    var source = this;

    return new Enumerable(function () {
        var enumerator;
        var index = 0;

        return new IEnumerator(
            function () { enumerator = source.getEnumerator(); },
            function () {
                return (enumerator.moveNext() && predicate(enumerator.current(), index++))
                    ? this.yieldReturn(enumerator.current())
                    : false;
            },
            function () { Utils.dispose(enumerator); });
    });
};

// Overload:function()
// Overload:function(count)
Enumerable.prototype.takeExceptLast = function (count) {
    if (count == null) count = 1;
    var source = this;

    return new Enumerable(function () {
        if (count <= 0) return source.getEnumerator(); // do nothing

        var enumerator;
        var q = [];

        return new IEnumerator(
            function () { enumerator = source.getEnumerator(); },
            function () {
                while (enumerator.moveNext()) {
                    if (q.length == count) {
                        q.push(enumerator.current());
                        return this.yieldReturn(q.shift());
                    }
                    q.push(enumerator.current());
                }
                return false;
            },
            function () { Utils.dispose(enumerator); });
    });
};

Enumerable.prototype.takeFromLast = function (count) {
    if (count <= 0 || count == null) return Enumerable.empty();
    var source = this;

    return new Enumerable(function () {
        var sourceEnumerator;
        var enumerator;
        var q = [];

        return new IEnumerator(
            function () { sourceEnumerator = source.getEnumerator(); },
            function () {
                while (sourceEnumerator.moveNext()) {
                    if (q.length == count) q.shift();
                    q.push(sourceEnumerator.current());
                }
                if (enumerator == null) {
                    enumerator = Enumerable.from(q).getEnumerator();
                }
                return (enumerator.moveNext())
                    ? this.yieldReturn(enumerator.current())
                    : false;
            },
            function () { Utils.dispose(enumerator); });
    });
};

// Overload:function(item)
// Overload:function(predicate)
Enumerable.prototype.indexOf = function (item) {
    var found = null;

    // item as predicate
    if (typeof (item) === Types.Function) {
        this.forEach(function (x, i) {
            if (item(x, i)) {
                found = i;
                return false;
            }
        });
    }
    else {
        this.forEach(function (x, i) {
            if (x === item) {
                found = i;
                return false;
            }
        });
    }

    return (found !== null) ? found : -1;
};

// Overload:function(item)
// Overload:function(predicate)
Enumerable.prototype.lastIndexOf = function (item) {
    var result = -1;

    // item as predicate
    if (typeof (item) === Types.Function) {
        this.forEach(function (x, i) {
            if (item(x, i)) result = i;
        });
    }
    else {
        this.forEach(function (x, i) {
            if (x === item) result = i;
        });
    }

    return result;
};

///////////////////
// Convert Methods

Enumerable.prototype.cast = function () {
    return this;
};

Enumerable.prototype.asEnumerable = function () {
    return Enumerable.from(this);
};

Enumerable.prototype.toArray = function () {
    var array = [];
    this.forEach(function (x) { array.push(x); });
    return array;
};

// Overload:function(keySelector)
// Overload:function(keySelector, elementSelector)
// Overload:function(keySelector, elementSelector, compareSelector)
Enumerable.prototype.toLookup = function (keySelector, elementSelector, compareSelector) {
    keySelector = Utils.createLambda(keySelector);
    elementSelector = Utils.createLambda(elementSelector);
    compareSelector = Utils.createLambda(compareSelector);

    var dict = new Dictionary(compareSelector);
    this.forEach(function (x) {
        var key = keySelector(x);
        var element = elementSelector(x);

        var array = dict.get(key);
        if (array !== undefined) array.push(element);
        else dict.add(key, [element]);
    });
    return new Lookup(dict);
};

Enumerable.prototype.toObject = function (keySelector, elementSelector) {
    keySelector = Utils.createLambda(keySelector);
    elementSelector = Utils.createLambda(elementSelector);

    var obj = {};
    this.forEach(function (x) {
        obj[keySelector(x)] = elementSelector(x);
    });
    return obj;
};

// Overload:function(keySelector, elementSelector)
// Overload:function(keySelector, elementSelector, compareSelector)
Enumerable.prototype.toDictionary = function (keySelector, elementSelector, compareSelector) {
    keySelector = Utils.createLambda(keySelector);
    elementSelector = Utils.createLambda(elementSelector);
    compareSelector = Utils.createLambda(compareSelector);

    var dict = new Dictionary(compareSelector);
    this.forEach(function (x) {
        dict.add(keySelector(x), elementSelector(x));
    });
    return dict;
};

// Overload:function()
// Overload:function(replacer)
// Overload:function(replacer, space)
Enumerable.prototype.toJSONString = function (replacer, space) {
    if (typeof JSON === Types.Undefined || JSON.stringify == null) {
        throw new Error("toJSONString can't find JSON.stringify. This works native JSON support Browser or include json2.js");
    }
    return JSON.stringify(this.toArray(), replacer, space);
};

// Overload:function()
// Overload:function(separator)
// Overload:function(separator,selector)
Enumerable.prototype.toJoinedString = function (separator, selector) {
    if (separator == null) separator = "";
    if (selector == null) selector = Functions.Identity;

    return this.select(selector).toArray().join(separator);
};

//////////////////
// Action Methods

// Overload:function(action<element>)
// Overload:function(action<element,index>)
Enumerable.prototype.doAction = function (action) {
    var source = this;
    action = Utils.createLambda(action);

    return new Enumerable(function () {
        var enumerator;
        var index = 0;

        return new IEnumerator(
            function () { enumerator = source.getEnumerator(); },
            function () {
                if (enumerator.moveNext()) {
                    action(enumerator.current(), index++);
                    return this.yieldReturn(enumerator.current());
                }
                return false;
            },
            function () { Utils.dispose(enumerator); });
    });
};

// Overload:function(action<element>)
// Overload:function(action<element,index>)
// Overload:function(func<element,bool>)
// Overload:function(func<element,index,bool>)
Enumerable.prototype.forEach = function (action) {
    action = Utils.createLambda(action);

    var index = 0;
    var enumerator = this.getEnumerator();
    try {
        while (enumerator.moveNext()) {
            if (action(enumerator.current(), index++) === false) break;
        }
    } finally {
        Utils.dispose(enumerator);
    }
};

Enumerable.prototype.force = function () {
    var enumerator = this.getEnumerator();

    try {
        while (enumerator.moveNext()) { }
    }
    finally {
        Utils.dispose(enumerator);
    }
};

//////////////////////
// Functional Methods

Enumerable.prototype.letBind = function (func) {
    func = Utils.createLambda(func);
    var source = this;

    return new Enumerable(function () {
        var enumerator;

        return new IEnumerator(
            function () {
                enumerator = Enumerable.from(func(source)).getEnumerator();
            },
            function () {
                return (enumerator.moveNext())
                    ? this.yieldReturn(enumerator.current())
                    : false;
            },
            function () { Utils.dispose(enumerator); });
    });
};

Enumerable.prototype.share = function () {
    var source = this;
    var sharedEnumerator;
    var disposed = false;

    return new DisposableEnumerable(function () {
        return new IEnumerator(
            function () {
                if (sharedEnumerator == null) {
                    sharedEnumerator = source.getEnumerator();
                }
            },
            function () {
                if (disposed) throw new Error("enumerator is disposed");

                return (sharedEnumerator.moveNext())
                    ? this.yieldReturn(sharedEnumerator.current())
                    : false;
            },
            Functions.Blank
        );
    }, function () {
        disposed = true;
        Utils.dispose(sharedEnumerator);
    });
};

Enumerable.prototype.memoize = function () {
    var source = this;
    var cache;
    var enumerator;
    var disposed = false;

    return new DisposableEnumerable(function () {
        var index = -1;

        return new IEnumerator(
            function () {
                if (enumerator == null) {
                    enumerator = source.getEnumerator();
                    cache = [];
                }
            },
            function () {
                if (disposed) throw new Error("enumerator is disposed");

                index++;
                if (cache.length <= index) {
                    return (enumerator.moveNext())
                        ? this.yieldReturn(cache[index] = enumerator.current())
                        : false;
                }

                return this.yieldReturn(cache[index]);
            },
            Functions.Blank
        );
    }, function () {
        disposed = true;
        Utils.dispose(enumerator);
        cache = null;
    });
};

// Iterator support (ES6 for..of)
if (Utils.hasNativeIteratorSupport()) {
    Enumerable.prototype[Symbol.iterator] = function () {
        return {
            enumerator: this.getEnumerator(),
            next: function () {
                if (this.enumerator.moveNext()) {
                    return {
                        done: false,
                        value: this.enumerator.current()
                    };
                } else {
                    return { done: true };
                }
            }
        };
    };
}

//////////////////////////
// Error Handling Methods

Enumerable.prototype.catchError = function (handler) {
    handler = Utils.createLambda(handler);
    var source = this;

    return new Enumerable(function () {
        var enumerator;

        return new IEnumerator(
            function () { enumerator = source.getEnumerator(); },
            function () {
                try {
                    return (enumerator.moveNext())
                        ? this.yieldReturn(enumerator.current())
                        : false;
                } catch (e) {
                    handler(e);
                    return false;
                }
            },
            function () { Utils.dispose(enumerator); });
    });
};

Enumerable.prototype.finallyAction = function (finallyAction) {
    finallyAction = Utils.createLambda(finallyAction);
    var source = this;

    return new Enumerable(function () {
        var enumerator;

        return new IEnumerator(
            function () { enumerator = source.getEnumerator(); },
            function () {
                return (enumerator.moveNext())
                    ? this.yieldReturn(enumerator.current())
                    : false;
            },
            function () {
                try {
                    Utils.dispose(enumerator);
                } finally {
                    finallyAction();
                }
            });
    });
};

/////////////////
// Debug Methods

// Overload:function()
// Overload:function(selector)
Enumerable.prototype.log = function (selector) {
    selector = Utils.createLambda(selector);

    return this.doAction(function (item) {
        if (typeof console !== Types.Undefined) {
            console.log(selector(item));
        }
    });
};

// Overload:function()
// Overload:function(message)
// Overload:function(message,selector)
Enumerable.prototype.trace = function (message, selector) {
    if (message == null) message = "Trace";
    selector = Utils.createLambda(selector);

    return this.doAction(function (item) {
        if (typeof console !== Types.Undefined) {
            console.log(message, selector(item));
        }
    });
};

///////////
// Private

var OrderedEnumerable = function (source, keySelector, comparer, descending, parent) {
    this.source = source;
    this.keySelector = Utils.createLambda(keySelector);
    this.descending = descending;
    this.parent = parent;

    if (comparer)
        this.comparer = Utils.createLambda(comparer);
};
OrderedEnumerable.prototype = new Enumerable();

OrderedEnumerable.prototype.createOrderedEnumerable = function (keySelector, comparer, descending) {
    return new OrderedEnumerable(this.source, keySelector, comparer, descending, this);
};

OrderedEnumerable.prototype.thenBy = function (keySelector, comparer) {
    return this.createOrderedEnumerable(keySelector, comparer, false);
};

OrderedEnumerable.prototype.thenByDescending = function (keySelector, comparer) {
    return this.createOrderedEnumerable(keySelector, comparer, true);
};

OrderedEnumerable.prototype.getEnumerator = function () {
    var self = this;
    var buffer;
    var indexes;
    var index = 0;

    return new IEnumerator(
        function () {
            buffer = [];
            indexes = [];
            self.source.forEach(function (item, index) {
                buffer.push(item);
                indexes.push(index);
            });
            var sortContext = SortContext.create(self, null);
            sortContext.GenerateKeys(buffer);

            indexes.sort(function (a, b) { return sortContext.compare(a, b); });
        },
        function () {
            return (index < indexes.length)
                ? this.yieldReturn(buffer[indexes[index++]])
                : false;
        },
        Functions.Blank
    );
};

var SortContext = function (keySelector, comparer, descending, child) {
    this.keySelector = keySelector;
    this.descending = descending;
    this.child = child;
    this.comparer = comparer;
    this.keys = null;
};

SortContext.create = function (orderedEnumerable, currentContext) {
    var context = new SortContext(
        orderedEnumerable.keySelector, orderedEnumerable.comparer, orderedEnumerable.descending, currentContext
    );

    if (orderedEnumerable.parent != null) return SortContext.create(orderedEnumerable.parent, context);
    return context;
};

SortContext.prototype.GenerateKeys = function (source) {
    var len = source.length;
    var keySelector = this.keySelector;
    var keys = new Array(len);
    for (let i = 0; i < len; i++) keys[i] = keySelector(source[i]);
    this.keys = keys;

    if (this.child != null) this.child.GenerateKeys(source);
};

SortContext.prototype.compare = function (index1, index2) {
    var comparison = this.comparer ?
        this.comparer(this.keys[index1], this.keys[index2]) :
        Utils.compare(this.keys[index1], this.keys[index2]);

    if (comparison == 0) {
        if (this.child != null) return this.child.compare(index1, index2);
        return Utils.compare(index1, index2);
    }

    return (this.descending) ? -comparison : comparison;
};

var DisposableEnumerable = function (getEnumerator, dispose) {
    this.dispose = dispose;
    Enumerable.call(this, getEnumerator);
};
DisposableEnumerable.prototype = new Enumerable();

var ArrayEnumerable = function (source) {
    this.getSource = function () { return source; };
};
ArrayEnumerable.prototype = new Enumerable();

ArrayEnumerable.prototype.any = function (predicate) {
    return (predicate == null)
        ? (this.getSource().length > 0)
        : Enumerable.prototype.any.apply(this, arguments);
};

ArrayEnumerable.prototype.count = function (predicate) {
    return (predicate == null)
        ? this.getSource().length
        : Enumerable.prototype.count.apply(this, arguments);
};

ArrayEnumerable.prototype.elementAt = function (index) {
    var source = this.getSource();
    return (0 <= index && index < source.length)
        ? source[index]
        : Enumerable.prototype.elementAt.apply(this, arguments);
};

ArrayEnumerable.prototype.elementAtOrDefault = function (index, defaultValue) {
    if (defaultValue === undefined) defaultValue = null;
    var source = this.getSource();
    return (0 <= index && index < source.length)
        ? source[index]
        : defaultValue;
};

ArrayEnumerable.prototype.first = function (predicate) {
    var source = this.getSource();
    return (predicate == null && source.length > 0)
        ? source[0]
        : Enumerable.prototype.first.apply(this, arguments);
};

ArrayEnumerable.prototype.firstOrDefault = function (predicate, defaultValue) {
    if (predicate !== undefined) {
        return Enumerable.prototype.firstOrDefault.apply(this, arguments);
    }
    defaultValue = predicate;

    var source = this.getSource();
    return source.length > 0 ? source[0] : defaultValue;
};

ArrayEnumerable.prototype.last = function (predicate) {
    var source = this.getSource();
    return (predicate == null && source.length > 0)
        ? source[source.length - 1]
        : Enumerable.prototype.last.apply(this, arguments);
};

ArrayEnumerable.prototype.lastOrDefault = function (predicate, defaultValue) {
    if (predicate !== undefined) {
        return Enumerable.prototype.lastOrDefault.apply(this, arguments);
    }
    defaultValue = predicate;

    var source = this.getSource();
    return source.length > 0 ? source[source.length - 1] : defaultValue;
};

ArrayEnumerable.prototype.skip = function (count) {
    var source = this.getSource();

    return new Enumerable(function () {
        var index;

        return new IEnumerator(
            function () { index = (count < 0) ? 0 : count; },
            function () {
                return (index < source.length)
                    ? this.yieldReturn(source[index++])
                    : false;
            },
            Functions.Blank);
    });
};

ArrayEnumerable.prototype.takeExceptLast = function (count) {
    if (count == null) count = 1;
    return this.take(this.getSource().length - count);
};

ArrayEnumerable.prototype.takeFromLast = function (count) {
    return this.skip(this.getSource().length - count);
};

ArrayEnumerable.prototype.reverse = function () {
    var source = this.getSource();

    return new Enumerable(function () {
        var index;

        return new IEnumerator(
            function () {
                index = source.length;
            },
            function () {
                return (index > 0)
                    ? this.yieldReturn(source[--index])
                    : false;
            },
            Functions.Blank);
    });
};

ArrayEnumerable.prototype.sequenceEqual = function (second, compareSelector) {
    if ((second instanceof ArrayEnumerable || second instanceof Array)
        && compareSelector == null
        && Enumerable.from(second).count() != this.count()) {
        return false;
    }

    return Enumerable.prototype.sequenceEqual.apply(this, arguments);
};

ArrayEnumerable.prototype.toJoinedString = function (separator, selector) {
    var source = this.getSource();
    if (selector != null || !(source instanceof Array)) {
        return Enumerable.prototype.toJoinedString.apply(this, arguments);
    }

    if (separator == null) separator = "";
    return source.join(separator);
};

ArrayEnumerable.prototype.getEnumerator = function () {
    var source = this.getSource();
    var index = -1;

    // fast and simple enumerator
    return {
        current: function () { return source[index]; },
        moveNext: function () {
            return ++index < source.length;
        },
        dispose: Functions.Blank
    };
};

// optimization for multiple where and multiple select and whereselect

var WhereEnumerable = function (source, predicate) {
    this.prevSource = source;
    this.prevPredicate = predicate; // predicate.length always <= 1
};
WhereEnumerable.prototype = new Enumerable();

WhereEnumerable.prototype.where = function (predicate) {
    predicate = Utils.createLambda(predicate);

    if (predicate.length <= 1) {
        const prevPredicate = this.prevPredicate;
        const composedPredicate = function (x) { return prevPredicate(x) && predicate(x); };
        return new WhereEnumerable(this.prevSource, composedPredicate);
    }
    else {
        // if predicate use index, can't compose
        return Enumerable.prototype.where.call(this, predicate);
    }
};

WhereEnumerable.prototype.select = function (selector) {
    selector = Utils.createLambda(selector);

    return (selector.length <= 1)
        ? new WhereSelectEnumerable(this.prevSource, this.prevPredicate, selector)
        : Enumerable.prototype.select.call(this, selector);
};

WhereEnumerable.prototype.getEnumerator = function () {
    var predicate = this.prevPredicate;
    var source = this.prevSource;
    var enumerator;

    return new IEnumerator(
        function () { enumerator = source.getEnumerator(); },
        function () {
            while (enumerator.moveNext()) {
                if (predicate(enumerator.current())) {
                    return this.yieldReturn(enumerator.current());
                }
            }
            return false;
        },
        function () { Utils.dispose(enumerator); });
};

var WhereSelectEnumerable = function (source, predicate, selector) {
    this.prevSource = source;
    this.prevPredicate = predicate; // predicate.length always <= 1 or null
    this.prevSelector = selector; // selector.length always <= 1
};
WhereSelectEnumerable.prototype = new Enumerable();

WhereSelectEnumerable.prototype.where = function (predicate) {
    predicate = Utils.createLambda(predicate);

    return (predicate.length <= 1)
        ? new WhereEnumerable(this, predicate)
        : Enumerable.prototype.where.call(this, predicate);
};

WhereSelectEnumerable.prototype.select = function (selector) {
    selector = Utils.createLambda(selector);

    if (selector.length <= 1) {
        const prevSelector = this.prevSelector;
        const composedSelector = function (x) { return selector(prevSelector(x)); };
        return new WhereSelectEnumerable(this.prevSource, this.prevPredicate, composedSelector);
    }
    else {
        // if selector uses index, can't compose
        return Enumerable.prototype.select.call(this, selector);
    }
};

WhereSelectEnumerable.prototype.getEnumerator = function () {
    var predicate = this.prevPredicate;
    var selector = this.prevSelector;
    var source = this.prevSource;
    var enumerator;

    return new IEnumerator(
        function () { enumerator = source.getEnumerator(); },
        function () {
            while (enumerator.moveNext()) {
                if (predicate == null || predicate(enumerator.current())) {
                    return this.yieldReturn(selector(enumerator.current()));
                }
            }
            return false;
        },
        function () { Utils.dispose(enumerator); });
};

///////////////
// Collections

var Dictionary = (function () {
    // static utility methods
    var callHasOwnProperty = function (target, key) {
        return Object.prototype.hasOwnProperty.call(target, key);
    };

    var computeHashCode = function (obj) {
        if (obj === null) return "null";
        if (obj === undefined) return "undefined";

        return (typeof obj.toString === Types.Function)
            ? obj.toString()
            : Object.prototype.toString.call(obj);
    };

    // LinkedList for Dictionary
    var HashEntry = function (key, value) {
        this.key = key;
        this.value = value;
        this.prev = null;
        this.next = null;
    };

    var EntryList = function () {
        this.first = null;
        this.last = null;
    };
    EntryList.prototype =
    {
        addLast: function (entry) {
            if (this.last != null) {
                this.last.next = entry;
                entry.prev = this.last;
                this.last = entry;
            } else this.first = this.last = entry;
        },

        replace: function (entry, newEntry) {
            if (entry.prev != null) {
                entry.prev.next = newEntry;
                newEntry.prev = entry.prev;
            } else this.first = newEntry;

            if (entry.next != null) {
                entry.next.prev = newEntry;
                newEntry.next = entry.next;
            } else this.last = newEntry;

        },

        remove: function (entry) {
            if (entry.prev != null) entry.prev.next = entry.next;
            else this.first = entry.next;

            if (entry.next != null) entry.next.prev = entry.prev;
            else this.last = entry.prev;
        }
    };

    // Overload:function()
    // Overload:function(compareSelector)
    var Dictionary = function (compareSelector) {
        this.countField = 0;
        this.entryList = new EntryList();
        this.buckets = {}; // as Dictionary<string,List<object>>
        this.compareSelector = (compareSelector == null) ? Functions.Identity : compareSelector;
    };
    Dictionary.prototype =
    {
        add: function (key, value) {
            var compareKey = this.compareSelector(key);
            var hash = computeHashCode(compareKey);
            var entry = new HashEntry(key, value);
            if (callHasOwnProperty(this.buckets, hash)) {
                const array = this.buckets[hash];
                for (let i = 0; i < array.length; i++) {
                    if (this.compareSelector(array[i].key) === compareKey) {
                        this.entryList.replace(array[i], entry);
                        array[i] = entry;
                        return;
                    }
                }
                array.push(entry);
            } else {
                this.buckets[hash] = [entry];
            }
            this.countField++;
            this.entryList.addLast(entry);
        },

        get: function (key) {
            var compareKey = this.compareSelector(key);
            var hash = computeHashCode(compareKey);
            if (!callHasOwnProperty(this.buckets, hash)) return undefined;

            var array = this.buckets[hash];
            for (let i = 0; i < array.length; i++) {
                const entry = array[i];
                if (this.compareSelector(entry.key) === compareKey) return entry.value;
            }
            return undefined;
        },

        set: function (key, value) {
            var compareKey = this.compareSelector(key);
            var hash = computeHashCode(compareKey);
            if (callHasOwnProperty(this.buckets, hash)) {
                const array = this.buckets[hash];
                for (let i = 0; i < array.length; i++) {
                    if (this.compareSelector(array[i].key) === compareKey) {
                        const newEntry = new HashEntry(key, value);
                        this.entryList.replace(array[i], newEntry);
                        array[i] = newEntry;
                        return true;
                    }
                }
            }
            return false;
        },

        contains: function (key) {
            var compareKey = this.compareSelector(key);
            var hash = computeHashCode(compareKey);
            if (!callHasOwnProperty(this.buckets, hash)) return false;

            var array = this.buckets[hash];
            for (let i = 0; i < array.length; i++) {
                if (this.compareSelector(array[i].key) === compareKey) return true;
            }
            return false;
        },

        clear: function () {
            this.countField = 0;
            this.buckets = {};
            this.entryList = new EntryList();
        },

        remove: function (key) {
            var compareKey = this.compareSelector(key);
            var hash = computeHashCode(compareKey);
            if (!callHasOwnProperty(this.buckets, hash)) return;

            var array = this.buckets[hash];
            for (let i = 0; i < array.length; i++) {
                if (this.compareSelector(array[i].key) === compareKey) {
                    this.entryList.remove(array[i]);
                    array.splice(i, 1);
                    if (array.length == 0) delete this.buckets[hash];
                    this.countField--;
                    return;
                }
            }
        },

        count: function () {
            return this.countField;
        },

        toEnumerable: function () {
            var self = this;
            return new Enumerable(function () {
                var currentEntry;

                return new IEnumerator(
                    function () { currentEntry = self.entryList.first; },
                    function () {
                        if (currentEntry != null) {
                            const result = { key: currentEntry.key, value: currentEntry.value };
                            currentEntry = currentEntry.next;
                            return this.yieldReturn(result);
                        }
                        return false;
                    },
                    Functions.Blank);
            });
        }
    };

    return Dictionary;
})();

// dictionary = Dictionary<TKey, TValue[]>
var Lookup = function (dictionary) {
    this.count = function () {
        return dictionary.count();
    };
    this.get = function (key) {
        return Enumerable.from(dictionary.get(key));
    };
    this.contains = function (key) {
        return dictionary.contains(key);
    };
    this.toEnumerable = function () {
        return dictionary.toEnumerable().select(function (kvp) {
            return new Grouping(kvp.key, kvp.value);
        });
    };
};

var Grouping = function (groupKey, elements) {
    this.key = function () {
        return groupKey;
    };
    ArrayEnumerable.call(this, elements);
};
Grouping.prototype = new ArrayEnumerable();

export default Enumerable;<|MERGE_RESOLUTION|>--- conflicted
+++ resolved
@@ -1886,7 +1886,6 @@
 
 Enumerable.prototype.windowBy = function (partitionKeySelector, orderKeySelector, frame, selector) {
     var source = this;
-<<<<<<< HEAD
     partitionKeySelector = Utils.createLambda(partitionKeySelector);
     orderKeySelector = Utils.createLambda(orderKeySelector);
     selector = (selector == null) ? Functions.Identity : Utils.createLambda(selector);
@@ -1895,29 +1894,6 @@
     var preceding = (frame.preceding == null) ? 0 : frame.preceding;
     var following = (frame.following == null) ? 0 : frame.following;
     var requireFullWindow = (frame.requireFullWindow == null) ? true : frame.requireFullWindow;
-=======
-    if (frame == null) {
-        throw new Error('windowBy: frame is required');
-    }
-
-    partitionKeySelector = Utils.createLambda(partitionKeySelector);
-    orderKeySelector = Utils.createLambda(orderKeySelector);
-    selector = Utils.createLambda(selector);
-
-    var preceding = frame.preceding;
-    var following = frame.following;
-    var requireFullWindow = frame.requireFullWindow;
-
-    if (preceding == null) preceding = 0;
-    if (following == null) following = 0;
-    if (requireFullWindow == null) requireFullWindow = true;
-
-    if (preceding < 0 || following < 0) {
-        throw new Error('windowBy: preceding/following must be >= 0');
-    }
-
-    var fullWindowSize = preceding + following + 1;
->>>>>>> 22d755f8
 
     return Enumerable.defer(function () {
         var groups = source
@@ -1933,7 +1909,6 @@
                 .orderBy(orderKeySelector)
                 .toArray();
 
-<<<<<<< HEAD
             var n = partition.length;
             var fullWindowSize = preceding + following + 1;
 
@@ -1944,26 +1919,13 @@
                 var effectiveWindow = (requireFullWindow && window.length < fullWindowSize)
                     ? []
                     : window;
-=======
-            for (var i = 0; i < partition.length; i++) {
-                var start = Math.max(0, i - preceding);
-                var end = Math.min(partition.length - 1, i + following);
-                var rawWindow = partition.slice(start, end + 1);
-                var window = (requireFullWindow && rawWindow.length < fullWindowSize)
-                    ? []
-                    : rawWindow;
->>>>>>> 22d755f8
 
                 results.push(selector({
                     partitionKey: key,
                     row: partition[i],
                     index: i,
                     partition: partition,
-<<<<<<< HEAD
                     window: effectiveWindow
-=======
-                    window: window
->>>>>>> 22d755f8
                 }));
             }
         }
